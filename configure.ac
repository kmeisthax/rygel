--- conflicted
+++ resolved
@@ -210,10 +210,7 @@
 src/plugins/test/Makefile
 data/Makefile
 data/xml/Makefile
-<<<<<<< HEAD
 rygel-1.0.pc
-])
-=======
 ])
 
 echo "
@@ -226,5 +223,4 @@
         Source code location:   ${srcdir}
         Compiler:               ${CC}
         CFLAGS:                 ${CFLAGS}
-"
->>>>>>> 6de63b7a
+"